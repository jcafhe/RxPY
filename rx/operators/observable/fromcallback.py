<<<<<<< HEAD
from rx.core import ObservableBase, AnonymousObservable


def from_callback(func, selector=None) -> ObservableBase:
=======
from typing import Callable, Any
from rx.core import ObservableBase, AnonymousObservable
from rx.core.typing import Selector


def from_callback(func: Callable, selector: Selector = None) -> "Callable[[...], ObservableBase]":
>>>>>>> 344c504f
    """Converts a callback function to an observable sequence.

    Keyword arguments:
    func -- Function with a callback as the last parameter to
        convert to an Observable sequence.
    selector -- [Optional] A selector which takes the arguments
        from the callback to produce a single item to yield on next.

    Returns a function, when executed with the required parameters minus
    the callback, produces an Observable sequence with a single value of
    the arguments to the callback as a list.
    """

    def function(*args):
        arguments = list(args)

        def subscribe(observer, scheduler=None):
            def handler(*args):
                results = list(args)
                if selector:
                    try:
                        results = selector(args)
                    except Exception as err:
                        observer.throw(err)
                        return

                    observer.send(results)
                else:
                    if isinstance(results, list) and len(results) <= 1:
                        observer.send(*results)
                    else:
                        observer.send(results)

                    observer.close()

            arguments.append(handler)
            func(*arguments)

        return AnonymousObservable(subscribe)
    return function<|MERGE_RESOLUTION|>--- conflicted
+++ resolved
@@ -1,16 +1,9 @@
-<<<<<<< HEAD
-from rx.core import ObservableBase, AnonymousObservable
-
-
-def from_callback(func, selector=None) -> ObservableBase:
-=======
 from typing import Callable, Any
 from rx.core import ObservableBase, AnonymousObservable
 from rx.core.typing import Selector
 
 
 def from_callback(func: Callable, selector: Selector = None) -> "Callable[[...], ObservableBase]":
->>>>>>> 344c504f
     """Converts a callback function to an observable sequence.
 
     Keyword arguments:
