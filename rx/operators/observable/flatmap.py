import collections
<<<<<<< HEAD
from typing import Callable
from rx.core import Observable
from rx.internal.utils import adapt_call
from rx.internal import extensionmethod
=======
from typing import Any, Callable
from rx import Observable
>>>>>>> a74838ee


def _flat_map(source, selector):
    def projection(x):
        selector_result = selector(x)
        if isinstance(selector_result, collections.Iterable):
            result = Observable.from_(selector_result)
        else:
            result = Observable.from_future(selector_result)
        return result

    return source.map(projection).merge_all()


def _flat_map_indexed(source, selector):
    def projection(x, i):
        selector_result = selector(x, i)
        if isinstance(selector_result, collections.Iterable):
            result = Observable.from_(selector_result)
        else:
            result = Observable.from_future(selector_result)
        return result

    return source.map_indexed(projection).merge_all()


def flat_map(source: Observable, selector: Callable[[Any], Any],
             result_selector: Callable=None) -> Observable:
    """One of the Following:
    Projects each element of an observable sequence to an observable
    sequence and merges the resulting observable sequences into one
    observable sequence.

    1 - source.flat_map(lambda x: Observable.range(0, x))

    Or:
    Projects each element of an observable sequence to an observable
    sequence, invokes the result selector for the source element and each
    of the corresponding inner sequence's elements, and merges the results
    into one observable sequence.

    1 - source.flat_map(lambda x: Observable.range(0, x), lambda x, y: x + y)

    Or:
    Projects each element of the source observable sequence to the other
    observable sequence and merges the resulting observable sequences into
    one observable sequence.

    1 - source.flat_map(Observable.from_([1,2,3]))

    Keyword arguments:
    selector -- A transform function to apply to each element or an
        observable sequence to project each element from the source
        sequence onto.
    result_selector -- [Optional] A transform function to apply to each
        element of the intermediate sequence.

    Returns an observable sequence whose elements are the result of
    invoking the one-to-many transform function collectionSelector on each
    element of the input sequence and then mapping each of those sequence
    elements and their corresponding source element to a result element.
    """

    if result_selector:
        def projection(x):
            selector_result = selector(x)
            if isinstance(selector_result, collections.Iterable):
                result = Observable.from_(selector_result)
            else:
                result = Observable.from_future(selector_result)
            return result.map(lambda y: result_selector(x, y))

        return source.flat_map(projection)

    if callable(selector):
        ret = _flat_map(source, selector)
    else:
        ret = _flat_map(source, lambda _: selector)

    return ret


def flat_map_indexed(source: Observable, selector: Callable[[Any, int], Any],
                     result_selector: Callable=None) -> Observable:
    """One of the Following:
    Projects each element of an observable sequence to an observable
    sequence and merges the resulting observable sequences into one
    observable sequence.

    1 - source.flat_map(lambda x: Observable.range(0, x))

    Or:
    Projects each element of an observable sequence to an observable
    sequence, invokes the result selector for the source element and each
    of the corresponding inner sequence's elements, and merges the results
    into one observable sequence.

    1 - source.flat_map(lambda x: Observable.range(0, x), lambda x, y: x + y)

    Or:
    Projects each element of the source observable sequence to the other
    observable sequence and merges the resulting observable sequences into
    one observable sequence.

    1 - source.flat_map(Observable.from_([1,2,3]))

    Keyword arguments:
    selector -- A transform function to apply to each element or an
        observable sequence to project each element from the source
        sequence onto.
    result_selector -- [Optional] A transform function to apply to each
        element of the intermediate sequence.

    Returns an observable sequence whose elements are the result of
    invoking the one-to-many transform function collectionSelector on each
    element of the input sequence and then mapping each of those sequence
    elements and their corresponding source element to a result element.
    """

    if result_selector:
        def projection(x, i):
            selector_result = selector(x, i)
            if isinstance(selector_result, collections.Iterable):
                result = Observable.from_(selector_result)
            else:
                result = Observable.from_future(selector_result)
            return result.map_indexed(lambda y, i: result_selector(x, y, i))

        return source.flat_map_indexed(projection)

    if callable(selector):
        ret = _flat_map_indexed(source, selector)
    else:
        ret = _flat_map_indexed(source, lambda _, __: selector)

    return ret<|MERGE_RESOLUTION|>--- conflicted
+++ resolved
@@ -1,13 +1,6 @@
 import collections
-<<<<<<< HEAD
-from typing import Callable
+from typing import Any, Callable
 from rx.core import Observable
-from rx.internal.utils import adapt_call
-from rx.internal import extensionmethod
-=======
-from typing import Any, Callable
-from rx import Observable
->>>>>>> a74838ee
 
 
 def _flat_map(source, selector):
