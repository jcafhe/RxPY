--- conflicted
+++ resolved
@@ -1,7 +1,7 @@
 from datetime import datetime, timedelta
 
 from rx.core import Scheduler, Disposable
-from rx.disposables import CompositeDisposable, MultipleAssignmentDisposable
+from rx.disposables import MultipleAssignmentDisposable
 from rx.internal.basic import default_now
 
 
@@ -16,168 +16,6 @@
             return ret
 
         return Disposable.empty()
-
-<<<<<<< HEAD
-=======
-    @staticmethod
-    def invoke_rec_immediate(scheduler, pair):
-        state = pair.get('state')
-        action = pair.get('action')
-        group = CompositeDisposable()
-
-        def inner_action(state2=None):
-            is_added = False
-            is_done = [False]
-
-            def schedule_work(_, state3):
-                action(inner_action, state3)
-                if is_added:
-                    group.remove(d)
-                else:
-                    is_done[0] = True
-
-                return Disposable.empty()
-
-            d = scheduler.schedule(schedule_work, state2)
-            if not is_done[0]:
-                group.add(d)
-                is_added = True
-
-        action(inner_action, state)
-        return group
-
-    @staticmethod
-    def invoke_rec_date(scheduler, pair, method):
-        state = pair.get('first')
-        action = pair.get('second')
-        group = CompositeDisposable()
-
-        def inner_action(state2, duetime):
-            is_added = False
-            is_done = [False]
-
-            def schedule_work(_, state3):
-                action(state3, inner_action)
-                if is_added:
-                    group.remove(d)
-                else:
-                    is_done[0] = True
-
-                return Disposable.empty()
-
-            d = getattr(scheduler, method)(duetime=duetime, action=schedule_work, state=state2)
-            if not is_done[0]:
-                group.add(d)
-                is_added = True
-
-        action(state, inner_action)
-        return group
-
-    def schedule_recursive(self, action, state=None):
-        """Schedules an action to be executed recursively.
-
-        Keyword arguments:
-        :param types.FunctionType action: Action to execute recursively.
-            The parameter passed to the action is used to trigger recursive
-            scheduling of the action.
-        :param T state: State to be given to the action function.
-
-        :returns: The disposable object used to cancel the scheduled action
-            (best effort).
-        :rtype: Disposable
-        """
-
-        def scheduled_action(scheduler, pair):
-            return self.invoke_rec_immediate(scheduler, pair)
-
-        return self.schedule(scheduled_action, dict(state=state, action=action))
-
-    def schedule_recursive_with_relative(self, duetime, action):
-        """Schedules an action to be executed recursively after a specified
-        relative due time.
-
-        Keyword arguments:
-        action -- {Function} Action to execute recursively. The parameter passed
-            to the action is used to trigger recursive scheduling of the action
-            at the specified relative time.
-         duetime - {Number} Relative time after which to execute the action for
-            the first time.
-
-        Returns the disposable {Disposable} object used to cancel the scheduled
-        action (best effort)."""
-
-        def action1(_action, this=None):
-            def func(dt):
-                this(_action, dt)
-            _action(func)
-        return self.schedule_recursive_with_relative_and_state(duetime, action1, state=action)
-
-    def schedule_recursive_with_relative_and_state(self, duetime, action, state):
-        """Schedules an action to be executed recursively after a specified
-        relative due time.
-
-        Keyword arguments:
-        :param T state: State passed to the action to be executed.
-        :param types.FunctionType action: Action to execute recursively. The
-            last parameter passed to the action is used to trigger recursive
-            scheduling of the action, passing in the recursive due time and
-            invocation state.
-        :param int|timedelta duetime: Relative time after which to execute the
-            action for the first time.
-
-        :returns: The disposable object used to cancel the scheduled action
-            (best effort).
-        :rtype: Disposable
-        """
-
-        def action1(s, p):
-            return self.invoke_rec_date(s, p, 'schedule_relative')
-
-        return self.schedule_relative(duetime, action1,
-                                      state={"first": state, "second": action})
-
-    def schedule_recursive_with_absolute(self, duetime, action):
-        """Schedules an action to be executed recursively at a specified
-        absolute due time.
-
-        Keyword arguments:
-        action -- {Function} Action to execute recursively. The parameter
-            passed to the action is used to trigger recursive scheduling of
-            the action at the specified absolute time.
-        duetime {Number} Absolute time at which to execute the action for
-            the first time.
-
-        Returns the disposable {Disposable} object used to cancel the
-        scheduled action (best effort)."""
-
-        def action1(_action, this=None):
-            def func(dt):
-                this(_action, dt)
-            _action(func)
-        return self.schedule_recursive_with_absolute_and_state(duetime=duetime,
-                                                               action=action1,
-                                                               state=action)
-
-    def schedule_recursive_with_absolute_and_state(self, duetime, action, state):
-        """Schedules an action to be executed recursively at a specified
-        absolute due time.
-
-        Keyword arguments:
-        state -- {Mixed} State passed to the action to be executed.
-        action -- {Function} Action to execute recursively. The last parameter
-            passed to the action is used to trigger recursive scheduling of the
-            action, passing in the recursive due time and invocation state.
-        duetime -- {Number} Absolute time at which to execute the action for the
-            first time.
-        Returns the disposable {Disposable} object used to cancel the scheduled
-        action (best effort)."""
-
-        def action2(scheduler, pair):
-            return self.invoke_rec_date(scheduler, pair, method='schedule_absolute')
-
-        return self.schedule_absolute(
-            duetime=duetime, action=action2,
-            state={"first": state, "second": action})
 
     def schedule_periodic(self, period, action, state=None):
         """Schedules a periodic piece of work to be executed in the tkinter
@@ -207,7 +45,6 @@
         disposable.disposable = self.schedule_relative(period, invoke_action, state)
         return disposable
 
->>>>>>> de4fed76
     @property
     def now(self):
         """Represents a notion of time for this scheduler. Tasks being
