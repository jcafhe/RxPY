--- conflicted
+++ resolved
@@ -1,89 +1,4 @@
 from rx import Observable
-<<<<<<< HEAD
-from rx.internal import extends
-
-
-@extends(Observable)
-class Slice(object):
-    def slice(self, start=None, stop=None, step=1):
-        """Slices the given observable. It is basically a wrapper around the
-        operators skip(), skip_last(), take(), take_last() and filter().
-
-        This marble diagram helps you remember how slices works. Positive
-        numbers is relative to the start of the sequence, while negative
-        numbers are relative to the end (on_completed).
-
-        r---e---a---c---t---i---v---e---|
-        0   1   2   3   4   5   6   7   8
-       -8  -7  -6  -5  -4  -3  -2  -1
-
-        Example:
-        result = source.slice(1, 10)
-        result = source.slice(1, -2)
-        result = source.slice(1, -1, 2)
-
-        Keyword arguments:
-        start -- Number of elements to skip of take last
-        stop -- Last element to take of skip last
-        step -- Takes every step element. Must be larger than zero
-
-        Returns {Observable} a sliced observable sequence.
-        """
-
-        source = self
-
-        if start is not None:
-            if start < 0:
-                source = source.take_last(abs(start))
-            else:
-                source = source.skip(start)
-
-        if stop is not None:
-            if stop > 0:
-                start = start or 0
-                source = source.take(stop - start)
-            else:
-                source = source.skip_last(abs(stop))
-
-        if step is not None:
-            if step > 1:
-                source = source.filter(lambda x, i: i % step == 0)
-            elif step < 0:
-                # Reversing events is not supported
-                raise TypeError("Negative step not supported.")
-
-        return source
-
-    def __getitem__(self, key):
-        """Slices the given observable using Python slice notation. The
-        arguments to slice is start, stop and step given within brackets [] and
-        separated with the ':' character. It is basically a wrapper around the
-        operators skip(), skip_last(), take(), take_last() and filter().
-
-        This marble diagram helps you remember how slices works. Positive
-        numbers is relative to the start of the sequence, while negative
-        numbers are relative to the end (on_completed).
-
-        r---e---a---c---t---i---v---e---|
-        0   1   2   3   4   5   6   7   8
-       -8  -7  -6  -5  -4  -3  -2  -1
-
-        Example:
-        result = source[1:10]
-        result = source[1:-2]
-        result = source[1:-1:2]
-
-        Keyword arguments:
-        key -- Slice object
-
-        Returns {Observable} a sliced observable sequence.
-        """
-
-        if isinstance(key, slice):
-            start, stop, step = key.start, key.stop, key.step
-        elif isinstance(key, int):
-            start, stop, step = key, key + 1, 1
-=======
 from rx.internal import extensionmethod
 
 
@@ -120,7 +35,6 @@
     if start is not None:
         if start < 0:
             source = source.take_last(abs(start))
->>>>>>> c82b2d22
         else:
             source = source.skip(start)
 
