--- conflicted
+++ resolved
@@ -74,13 +74,9 @@
                             recurse_duetime = 0
                             if len(q) :
                                 should_recurse = True
-<<<<<<< HEAD
-                                recurse_duetime = max(0, q[0].timestamp - scheduler.now())
-=======
                                 diff = q[0].timestamp - scheduler.now()
                                 zero = timedelta(0) if isinstance(diff, timedelta) else 0
                                 recurse_duetime = max(zero, diff)
->>>>>>> bd06440d
                             else:
                                 active[0] = False
                             
