import six
from rx.concurrency import Scheduler
from rx.observable import Observable, ObservableMeta
from rx.anonymousobservable import AnonymousObservable
from rx.notification import OnNext, OnError, OnCompleted
from rx.subjects import Subject

from rx.disposables import Disposable, CompositeDisposable, SingleAssignmentDisposable, SerialDisposable, RefCountDisposable
from rx.concurrency import immediate_scheduler

from rx.internal import Enumerable, ArgumentOutOfRangeException
from rx.internal.utils import add_ref

def concat(sources):
    def subscribe(observer):
        e = iter(sources)
        is_disposed = [False]
        subscription = SerialDisposable()

        def action(action1, state=None):
            current = None
            
            if is_disposed[0]:
                return
            try:
                current = six.next(e)
            except StopIteration:
                observer.on_completed()    
            except Exception as ex:
                observer.on_error(ex)
            else:
                d = SingleAssignmentDisposable()
                subscription.disposable = d
                d.disposable = current.subscribe(
                    observer.on_next,
                    observer.on_error,
                    lambda: action1()
                )

        cancelable = immediate_scheduler.schedule_recursive(action)
        
        def dispose():
            is_disposed[0] = True
        return CompositeDisposable(subscription, cancelable, Disposable(dispose))
    return AnonymousObservable(subscribe)

def catch_exception(sources):
    def subscribe(observer):
        e = iter(sources)
        is_disposed = [False]
        last_exception = [None]
        subscription = SerialDisposable()

        def action(action1, state=None):
            current = None
            
            def on_error(exn):
                last_exception[0] = exn
                action1()

            if is_disposed[0]:
                return
            try:
                current = six.next(e)
            except StopIteration:
                if last_exception[0]:
                    observer.on_error(last_exception[0])
                else:
                    observer.on_completed()    
            except Exception as ex:
                observer.on_error(ex)
            else:
                d = SingleAssignmentDisposable()
                subscription.disposable = d
                
                d.disposable = current.subscribe(
                    observer.on_next,
                    on_error,
                    observer.on_completed
                )

        cancelable = immediate_scheduler.schedule_recursive(action)
        
        def dispose():
            is_disposed[0] = True
        return CompositeDisposable(subscription, cancelable, Disposable(dispose))
    return AnonymousObservable(subscribe)


@six.add_metaclass(ObservableMeta)
class ObservableSingle(Observable):
    
    def __init__(self, subscribe):
        self.repeat = self.__repeat # Stitch in instance method

    # We do this to avoid overwriting the class method with the same name
    def __repeat(self, repeat_count=None):
        """Repeats the observable sequence a specified number of times. If the 
        repeat count is not specified, the sequence repeats indefinitely.
     
        1 - repeated = source.repeat()
        2 - repeated = source.repeat(42)
    
        Keyword arguments:
        repeat_count -- Number of times to repeat the sequence. If not 
            provided, repeats the sequence indefinitely.
    
        Returns the observable sequence producing the elements of the given 
        sequence repeatedly.   
        """

        return concat(Enumerable.repeat(self, repeat_count))

    def retry(self, retry_count=None):
        """Repeats the source observable sequence the specified number of times
        or until it successfully terminates. If the retry count is not 
        specified, it retries indefinitely.
     
        1 - retried = retry.repeat();
        2 - retried = retry.repeat(42);
    
        retry_count -- [Optional] Number of times to retry the sequence. If not
        provided, retry the sequence indefinitely.
        
        Returns an observable sequence producing the elements of the given 
        sequence repeatedly until it terminates successfully. 
        """
    
        return catch_exception(Enumerable.repeat(self, retry_count))

<<<<<<< HEAD
    def scan(self, accumulator, seed=None):
        """Applies an accumulator function over an observable sequence and 
        returns each intermediate result. The optional seed value is used as 
        the initial accumulator value. For aggregation behavior with no 
        intermediate results, see Observable.aggregate.
        
        1 - scanned = source.scan(lambda acc, x: acc + x)
        2 - scanned = source.scan(0, lambda acc, x: acc + x)
        
        Keyword arguments:
        seed -- [Optional] The initial accumulator value.
        accumulator -- An accumulator function to be invoked on each element.
        
        Returns an observable sequence containing the accumulated values.        
        """
        has_seed = False
        if not seed is None:
            has_seed = True

        source = self

        def defer():
            has_accumulation = [False]
            accumulation = [None]

            def projection(x):
                if has_accumulation[0]:
                    accumulation[0] = accumulator(accumulation[0], x)
                else:
                    accumulation[0] =  accumulator(seed, x) if has_seed else x
                    has_accumulation[0] = True
                
                return accumulation[0]
            return source.select(projection)
        return Observable.defer(defer)

=======
>>>>>>> 389168c6
    def start_with(self, *args, **kw):
        """Prepends a sequence of values to an observable sequence with an 
        optional scheduler and an argument list of values to prepend.
        
        1 - source.start_with(1, 2, 3)
        2 - source.start_with(Scheduler.timeout, 1, 2, 3)
        
        Returns the source sequence prepended with the specified values.
        """
        
        scheduler = kw.get("scheduler")
        
        if not scheduler and isinstance(args[0], Scheduler):
            scheduler = args.pop(0)
        else:
            scheduler = immediate_scheduler

        sequence = [Observable.from_array(args, scheduler), self]
        return concat(Enumerable.for_each(sequence))

    def materialize(self):
        """Materializes the implicit notifications of an observable sequence as
        explicit notification values.
        
        Returns an observable sequence containing the materialized notification
        values from the source sequence.
        """
        source = self

        def subscribe(observer):
            def on_next(value):
                observer.on_next(OnNext(value))

            def on_error(exception):
                observer.on_next(OnError(exception))
                observer.on_completed()
            
            def on_completed():
                observer.on_next(OnCompleted())
                observer.on_completed()
            
            return source.subscribe(on_next, on_error, on_completed)
        return AnonymousObservable(subscribe)
    
    def distinct_until_changed(self, key_selector, comparer):
        """Returns an observable sequence that contains only distinct 
        contiguous elements according to the key_selector and the comparer.
     
        1 - var obs = observable.distinct_until_changed();
        2 - var obs = observable.distinct_until_changed(function (x) { return x.id; });
        3 - var obs = observable.distinct_until_changed(function (x) { return x.id; }, function (x, y) { return x === y; });
     
        key_selector -- [Optional] A function to compute the comparison key for
            each element. If not provided, it projects the value.
        comparer -- [Optional] Equality comparer for computed key values. If 
            not provided, defaults to an equality comparer function.
    
        Return An observable sequence only containing the distinct contiguous 
        elements, based on a computed key value, from the source sequence.
        """
        source = self
        key_selector = key_selector or identity
        comparer = comparer or default_comparer
        
        def subscribe(observer):
            has_current_key = False
            current_key = None

            def on_next(value):
                comparer_equals = False
                try:
                    key = key_selector(value);
                except Exception as exception:
                    observer.onError(exception)
                    return
                
                if has_current_key:
                    try:
                        comparer_equals = comparer(currentKey, key);
                    except Exception as exception:
                        observer.onError(exception)
                        return
                    
                if not has_current_key or not comparer_equals:
                    has_current_key = True
                    current_key = key
                    observer.on_next(value)
            
            return source.subscribe(on_next, observer.on_error, observer.on_completed)
        return AnonymousObservable(subscribe)

    def do_action(self, observer=None, on_next=None, on_error=None, on_completed=None):
        """Invokes an action for each element in the observable sequence and 
        invokes an action upon graceful or exceptional termination of the 
        observable sequence. This method can be used for debugging, logging, 
        etc. of query behavior by intercepting the message stream to run 
        arbitrary actions for messages on the pipeline.
    
        1 - observable.do_action(observer);
        2 - observable.do_action(on_next);
        3 - observable.do_action(on_next, on_error);
        4 - observable.do_action(on_next, on_error, on_eompleted);
     
        observer -- [Optional] Observer, or ... 
        on_next -- [Optional] Action to invoke for each element in the observable sequence.
        on_error -- [Optional] Action to invoke upon exceptional termination 
            of the observable sequence. Used if only the observerOrOnNext parameter is also a function.
        on_completed -- [Optional] Action to invoke upon graceful termination 
            of the observable sequence. Used if only the observerOrOnNext parameter is also a function.
     
        Returns the source sequence with the side-effecting behavior applied.   
        """
        source = self
        if not observer is None:
            on_next = observer.on_next
            on_error = observer.on_error
            on_completed = observer.on_completed
        
        def subscribe(observer):
            def on_next(x):
                try:
                    on_next(x)
                except Exception as e:
                    observer.onError(e);
                
                observer.on_next(x)

            def on_error(exception):
                if not on_error:
                    observer.on_error(exception)
                else:
                    try:
                        on_error(exception)
                    except Exception as e:
                        observer.on_error(e)
                    
                    observer.on_error(exception)

            def on_completed():
                if not on_completed:
                    observer.on_completed()
                else:
                    try:
                        on_completed()
                    except Exception as e:
                        observer.on_error(e)
                    
                    observer.on_completed()
            return source.subscribe(on_next, on_error, on_completed)
        return AnonymousObservable(subscribe)

    def window_with_count(self, count, skip=None):
        """Projects each element of an observable sequence into zero or more 
        windows which are produced based on element count information.
    
        1 - xs.window_with_count(10);
        2 - xs.window_with_count(10, 1);
    
        count -- Length of each window.
        skip -- [Optional] Number of elements to skip between creation of 
            consecutive windows. If not specified, defaults to the count.
        
        Returns an observable sequence of windows.
        """
        source = self
        if count <= 0:
            raise ArgumentOutOfRangeException()
        
        if skip is None:
            skip = count
        
        if skip <= 0:
            raise ArgumentOutOfRangeException()
        
        def subscribe(observer):
            m = SingleAssignmentDisposable()
            refCountDisposable = RefCountDisposable(m)
            n = 0
            q = []
                
            def create_window():
                nonlocal q
                
                s = Subject()
                q.append(s)
                observer.on_next(add_ref(s, refCountDisposable))
            
            create_window()
            
            def on_next(x):
                nonlocal q, n

                for item in q:
                    item.on_next(x)
                
                c = n - count + 1
                if c >= 0 and c % skip == 0:
                    s = q.pop(0);
                    s.on_completed()
                
                n += 1
                if (n % skip) == 0:
                    create_window()
                
            def on_error(exception):
                nonlocal q
                
                while len(q):
                    q.pop(0).on_error(exception)
                observer.on_error(exception)
            
            def on_completed():
                nonlocal q

                while len(q):
                    q.pop(0).on_completed()
                observer.on_completed()

            m.disposable = source.subscribe(on_next, on_error, on_completed)
            return refCountDisposable
        return AnonymousObservable(subscribe)
    <|MERGE_RESOLUTION|>--- conflicted
+++ resolved
@@ -128,7 +128,6 @@
     
         return catch_exception(Enumerable.repeat(self, retry_count))
 
-<<<<<<< HEAD
     def scan(self, accumulator, seed=None):
         """Applies an accumulator function over an observable sequence and 
         returns each intermediate result. The optional seed value is used as 
@@ -165,8 +164,6 @@
             return source.select(projection)
         return Observable.defer(defer)
 
-=======
->>>>>>> 389168c6
     def start_with(self, *args, **kw):
         """Prepends a sequence of values to an observable sequence with an 
         optional scheduler and an argument list of values to prepend.
