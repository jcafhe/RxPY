--- conflicted
+++ resolved
@@ -5,17 +5,10 @@
     <SchemaVersion>2.0</SchemaVersion>
     <ProjectGuid>67097cd8-8850-4bda-a138-ee95841442f2</ProjectGuid>
     <ProjectHome>.</ProjectHome>
-<<<<<<< HEAD
     <StartupFile>tests\test_observable_time.py</StartupFile>
     <SearchPath>
     </SearchPath>
     <WorkingDirectory>C:\Users\dbrattli\Documents\GitHub\RxPy\</WorkingDirectory>
-=======
-    <StartupFile>tests\test_group_join.py</StartupFile>
-    <SearchPath>
-    </SearchPath>
-    <WorkingDirectory>C:\Users\Dag\Documents\GitHub\RxPy</WorkingDirectory>
->>>>>>> 5469b1b2
     <OutputPath>.</OutputPath>
     <InterpreterId>9a7a9026-48c1-4688-9d5d-e5699d47d074</InterpreterId>
     <InterpreterVersion>3.2</InterpreterVersion>
@@ -48,11 +41,8 @@
     <Compile Include="rx\internal\priorityqueue.py" />
     <Compile Include="rx\internal\__init__.py" />
     <Compile Include="rx\linq\groupedobservable.py" />
-<<<<<<< HEAD
     <Compile Include="rx\linq\observable_aggregates.py" />
-=======
     <Compile Include="rx\linq\observable_coincidence.py" />
->>>>>>> 5469b1b2
     <Compile Include="rx\linq\observable_concurrency.py" />
     <Compile Include="rx\linq\observable_leave.py" />
     <Compile Include="rx\linq\observable_multiple.py" />
