--- conflicted
+++ resolved
@@ -7,11 +7,7 @@
 
 setup(
     name='Rx',
-<<<<<<< HEAD
-    version='1.6.1',
-=======
     version='2.0.0-alpha',
->>>>>>> 2a1795ea
     description='Reactive Extensions (Rx) for Python',
     long_description=("is a library for composing asynchronous and "
         "event-based programs using observable collections and LINQ-style "
